--- conflicted
+++ resolved
@@ -108,24 +108,10 @@
             mapping.Add(BleHidDirection.Down, () => serviceBridge.DPadDown());
             mapping.Add(BleHidDirection.Left, () => serviceBridge.DPadLeft());
 
-<<<<<<< HEAD
-            Vector2 accumulatedPosition = ScreenCenter();
-            void DeltaMoveAction(Vector2 deltaMove)
-            {
-                var end = ClampToScreen(accumulatedPosition + deltaMove);
-                serviceBridge.Swipe(accumulatedPosition, end);
-                accumulatedPosition = end;
-            }
-            var mousePositionAxisMapping = new MousePositionAxisMapping(DeltaMoveAction, requirePress: true, flipY: false);
-            mousePositionAxisMapping.WhenReset += () => accumulatedPosition = ScreenCenter();
-
-            mapping.Add(mousePositionAxisMapping);
-=======
             var swipeMapping = new MousePositionAxisMapping(deltaMove => serviceBridge.SwipeExtend(deltaMove), requirePress: true);
             mapping.Add(BleHidButtonEvent.Id.Primary, BleHidButtonEvent.Action.Press, () => serviceBridge.SwipeBegin(ScreenCenter()));
             mapping.Add(BleHidButtonEvent.Id.Primary, BleHidButtonEvent.Action.Release, () => serviceBridge.SwipeEnd());
             mapping.Add(swipeMapping);
->>>>>>> 1a268118
 
             mapping.Add(new SingleIncrementalAxisMapping(BleHidAxis.Z, () => serviceBridge.VolumeUp(), () => serviceBridge.VolumeDown()));
             return mapping;
