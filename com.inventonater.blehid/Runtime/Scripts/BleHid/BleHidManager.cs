--- conflicted
+++ resolved
@@ -63,16 +63,8 @@
             BleInitializer = new BleInitializer(this);
             BleAdvertiser = new BleAdvertiser(this);
             ConnectionManager = new ConnectionManager(this);
-<<<<<<< HEAD
-
             ForegroundServiceManager = new ForegroundServiceManager();
-            
-=======
-            Keyboard = new KeyboardController(this);
-            Mouse = new MouseController(this);
-            Media = new MediaController(this);
             PipWorker = new PipBackgroundWorker();
->>>>>>> a4068282
 
             // Setup event handlers
             SetupEventHandlers();
@@ -80,8 +72,6 @@
             Debug.Log("BleHidManager initialized");
         }
 
-<<<<<<< HEAD
-=======
         /// <summary>
         /// Set up the event handlers for various callbacks
         /// </summary>
@@ -147,7 +137,6 @@
             nextUpdateTime = Time.time + 1f;
             LoggingManager.Instance.AddLogEntry($"Update {Time.time}");
         }
->>>>>>> a4068282
 
         private void OnDestroy()
         {
